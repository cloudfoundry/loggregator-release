--- conflicted
+++ resolved
@@ -77,7 +77,6 @@
 		return
 	}
 
-<<<<<<< HEAD
 	endpointName := strings.Split(translatedRequest.URL.Path, "/")[1]
 
 	switch endpointName {
@@ -85,32 +84,12 @@
 		proxy.serveFirehose(writer, translatedRequest)
 	case "apps":
 		proxy.serveAppLogs(writer, translatedRequest)
+	case "set-cookie":
+		proxy.serveSetCookie(writer, translatedRequest, proxy.cookieDomain)
 	default:
 		writer.Header().Set("WWW-Authenticate", "Basic")
 		writer.WriteHeader(http.StatusNotFound)
 		fmt.Fprintf(writer, "Resource Not Found. %s", request.URL.Path)
-=======
-	firehoseRegexp := regexp.MustCompile("^/" + FIREHOSE_ID + "$")
-	setCookieRegexp := regexp.MustCompile("^/set-cookie$")
-	//	appLogsRegexp := regexp.MustCompile("^/apps/[a-z1-3-]*/(stream|recentlogs)")
-
-	switch {
-	case firehoseRegexp.MatchString(translatedRequest.URL.Path):
-		proxy.serveFirehose(writer, translatedRequest)
-
-	case setCookieRegexp.MatchString(translatedRequest.URL.Path):
-		proxy.serveSetCookie(writer, translatedRequest, proxy.cookieDomain)
-
-		//case appLogsRegexp.MatchString(translatedRequest.URL.Path):
-	default:
-		proxy.serveAppLogs(writer, translatedRequest)
-		//
-		//	default:
-		//		writer.Header().Set("WWW-Authenticate", "Basic")
-		//		writer.WriteHeader(http.StatusNotFound)
-		//		fmt.Fprintf(writer, "Resource Not Found. %s", request.URL.Path)
-		//		return
->>>>>>> 8493eab7
 	}
 }
 
