---
builds:
  6f49dfb3-5ef3-4faf-a938-e2120d88cbfe:
    version: '1'
  9d709d2d-011b-4342-a47e-c867b36f1dc3:
    version: '2'
  63695bac-2c8f-4982-820c-65c22b34080c:
    version: '3'
  0602420f-2bed-41c6-a631-1792824d6bb9:
    version: '4'
  fb0a00b5-647a-4836-b88f-5cd15f07c3fd:
    version: '5'
  6f62762d-aeeb-4e28-82dd-7926efa45cbc:
    version: '6'
  9c8c441a-64b9-4bf6-99da-0876387547fb:
    version: '7'
  cee70d4a-2a19-48e3-aa1a-0fe80b69690d:
    version: '8'
  9a4c91b5-cb7d-45d3-b6fa-f2d7c58476da:
    version: '9'
  51f5d646-7513-4038-a0d0-d77301bf2051:
    version: '10'
  69739a0a-fcdd-4cb8-9b09-4d0d0baed3ae:
    version: '11'
  2e0794e6-cabd-4285-9f3d-49f57439f797:
    version: '12'
  6482e9f3-4f7e-459c-a4a0-8412fa54551e:
    version: '13'
  0e4fe6b7-435e-42ec-a942-ad7c1b5ba6f9:
    version: '14'
  107cea8b-c2e1-4d3a-86c5-24fb8d47d9a9:
    version: '15'
  7e766071-7d19-4dfd-9bed-f136542347b0:
    version: '16'
  989312cd-53c1-40f2-abae-e6f09c94b6d6:
    version: '17'
  ed177341-6fa8-44c0-a422-4e9e08efc9a8:
    version: '18'
  e03808d7-fc9f-49c8-a357-09beafdf4230:
    version: '19'
  62ec93ef-997c-4076-b2ed-6264ea5c7130:
    version: '20'
  9ed798b9-c397-40be-bf4d-264d2d1e8a85:
    version: '21'
  046b128e-f60e-455f-aa4a-8a55b2489ca4:
    version: '22'
  c70406cd-0939-4905-bbc4-f56768feb1d5:
    version: '23'
  5b24b345-5247-4619-8906-c5800f5b2d9e:
    version: '24'
  740315e7-84ee-4210-b605-9802482c4e8e:
    version: '25'
  cbec27fa-b318-4a64-8503-91dc96aca20a:
    version: '26'
  2cff485a-0a07-4f3b-baf7-8151fb1d00b4:
    version: '27'
  546e75e0-0462-4f72-aa8b-5ad0a1fec724:
    version: '28'
  1c0b6275-220b-4d08-b2d7-f61bdd0206ac:
    version: '29'
  de77baa8-6b65-4d65-a97e-12cb5d9c1353:
    version: '30'
  d073f8d0-0072-40da-b1a8-afbcf14a0e08:
    version: '31'
  135bd56c-1fca-4e0b-ba1b-750d336a3c7f:
    version: '32'
  fd9eb56f-1f5a-470f-bc8b-52c20dbfbd24:
    version: '33'
  a2423279-e89d-42b1-aacf-a80722c844d8:
    version: '34'
  9b3f467d-f25e-430e-b876-dbe1ad5e70e5:
    version: '35'
  be041819-bb5e-4d67-8829-a806fe6c6937:
    version: '36'
  1ae1c953-00e5-4159-a6ba-9e3de751c23f:
    version: '37'
  1eb7ef35-a161-4602-9965-ce95927e890c:
    version: '38'
  cbbd6755-a484-477d-8873-ed1af83c6f5a:
    version: '39'
  86e7d81a-1681-443c-9e5b-56881a125b99:
    version: '40'
  08c3d164-8a65-4b89-96c7-81d3a124e685:
    version: '41'
  672ee994-ef3b-4420-be47-e581b5542f29:
    version: '42'
  cce12a9d-f87f-4531-8b46-5d74ee1127bb:
    version: '43'
<<<<<<< HEAD
=======
  cc49103b-9164-4529-8376-5748f6326968:
    version: '44'
>>>>>>> 2f8b1e7c
format-version: '2'<|MERGE_RESOLUTION|>--- conflicted
+++ resolved
@@ -86,9 +86,6 @@
     version: '42'
   cce12a9d-f87f-4531-8b46-5d74ee1127bb:
     version: '43'
-<<<<<<< HEAD
-=======
   cc49103b-9164-4529-8376-5748f6326968:
     version: '44'
->>>>>>> 2f8b1e7c
 format-version: '2'